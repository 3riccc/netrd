"""
thouless_anderson_palmer.py
---------------------
Reconstruction of graphs using a Thouless-Anderson-Palmer 
mean field approximation
author: Brennan Klein
email: brennanjamesklein at gmail dot com
submitted as part of the 2019 NetSI Collabathon
"""
from .base import BaseReconstructor
import numpy as np
import networkx as nx
import scipy as sp
from scipy import linalg

<<<<<<< HEAD
class ThoulessAndersonPalmerReconstructor(BaseReconstructor):
    def fit(self, TS):
        """
        Given an NxL time series, infer inter-node coupling weights using a 
=======

def cross_cov(a, b):
    """ 
    cross_covariance
    a,b -->  <(a - <a>)(b - <b>)>  (axis=0) 
    """
    da = a - np.mean(a, axis=0)
    db = b - np.mean(b, axis=0)

    return np.matmul(da.T, db) / a.shape[0]


class ThoulessAndersonPalmerReconstructor(BaseReconstructor):
    def fit(self, TS):
        """
        Given a (N,L) time series, infer inter-node coupling weights using a 
>>>>>>> 42d662a1
        Thouless-Anderson-Palmer mean field approximation. 
        After [this tutorial]
        (https://github.com/nihcompmed/network-inference/blob/master/sphinx/codesource/inference.py) 
        in python.

        From the paper: "Similar to naive mean field, TAP works well only in
        the regime of large sample sizes and small coupling variability. 
        However, this method leads to poor inference results in the regime 
        of small sample sizes and/or large coupling variability."
        
        Params
        ------
        TS (np.ndarray): Array consisting of $L$ observations from $N$ sensors.
        
        Returns
        -------
        G (nx.Graph or nx.DiGraph): a reconstructed graph.

        """
<<<<<<< HEAD
        
        N, L = np.shape(TS)             # N nodes, length L
        m = np.mean(TS, axis=1)         # empirical value
=======

        N, L = np.shape(TS)  # N nodes, length L
        m = np.mean(TS, axis=1)  # empirical value
>>>>>>> 42d662a1

        # A matrix
        A = 1 - m**2
        A_inv = np.diag(1 / A)
        A = np.diag(A)

<<<<<<< HEAD
        ds = TS.T - m                   # equal time correlation
        C = np.cov(ds, rowvar=False, bias=True)
        C_inv = linalg.inv(C)
        
        s1 = TS[:,1:]                   # one-step-delayed correlation
=======
        ds = TS.T - m  # equal time correlation
        C = np.cov(ds, rowvar=False, bias=True)
        C_inv = linalg.inv(C)

        s1 = TS[:, 1:]  # one-step-delayed correlation
>>>>>>> 42d662a1
        ds1 = s1.T - np.mean(s1, axis=1)
        D = cross_cov(ds1, ds[:-1])

        # predict naive mean field W:
        B = np.dot(D, C_inv)
        W_NMF = np.dot(A_inv, B)

        # TAP part: solving for Fi in the following equation
        # F(1-F)**2) = (1-m**2)sum_j W_NMF**2(1-m**2) ==> 0<F<1

        step = 0.001
        nloop = int(0.33 / step) + 2

        W2_NMF = W_NMF**2

        temp = np.empty(N)
        F = np.empty(N)

        for i in range(N):
            temp[i] = (1 - m[i]**2) * np.sum(W2_NMF[i, :] * (1 - m[:]**2))

            y = -1.
            iloop = 0

            while y < 0 and iloop < nloop:
                x = iloop * step
                y = x * (1 - x)**2 - temp[i]
                iloop += 1

            F[i] = x

        # A_TAP matrix
        A_TAP = np.empty(N)
        for i in range(N):
            A_TAP[i] = A[i, i] * (1 - F[i])

        A_TAP_inv = np.diag(1 / A_TAP)

        # predict W:
        W = np.dot(A_TAP_inv, B)

        # construct the network
        self.results['graph'] = nx.from_numpy_array(W)
        self.results['matrix'] = W
        G = self.results['graph']

        return G

def cross_cov(a, b):
    """ 
    cross_covariance
    a,b -->  <(a - <a>)(b - <b>)>  (axis=0) 
    """    
    da = a - np.mean(a, axis=0)
    db = b - np.mean(b, axis=0)

    return np.matmul(da.T, db) / a.shape[0]<|MERGE_RESOLUTION|>--- conflicted
+++ resolved
@@ -13,29 +13,10 @@
 import scipy as sp
 from scipy import linalg
 
-<<<<<<< HEAD
-class ThoulessAndersonPalmerReconstructor(BaseReconstructor):
-    def fit(self, TS):
-        """
-        Given an NxL time series, infer inter-node coupling weights using a 
-=======
-
-def cross_cov(a, b):
-    """ 
-    cross_covariance
-    a,b -->  <(a - <a>)(b - <b>)>  (axis=0) 
-    """
-    da = a - np.mean(a, axis=0)
-    db = b - np.mean(b, axis=0)
-
-    return np.matmul(da.T, db) / a.shape[0]
-
-
 class ThoulessAndersonPalmerReconstructor(BaseReconstructor):
     def fit(self, TS):
         """
         Given a (N,L) time series, infer inter-node coupling weights using a 
->>>>>>> 42d662a1
         Thouless-Anderson-Palmer mean field approximation. 
         After [this tutorial]
         (https://github.com/nihcompmed/network-inference/blob/master/sphinx/codesource/inference.py) 
@@ -55,34 +36,20 @@
         G (nx.Graph or nx.DiGraph): a reconstructed graph.
 
         """
-<<<<<<< HEAD
         
         N, L = np.shape(TS)             # N nodes, length L
         m = np.mean(TS, axis=1)         # empirical value
-=======
-
-        N, L = np.shape(TS)  # N nodes, length L
-        m = np.mean(TS, axis=1)  # empirical value
->>>>>>> 42d662a1
 
         # A matrix
         A = 1 - m**2
         A_inv = np.diag(1 / A)
         A = np.diag(A)
-
-<<<<<<< HEAD
         ds = TS.T - m                   # equal time correlation
         C = np.cov(ds, rowvar=False, bias=True)
         C_inv = linalg.inv(C)
         
         s1 = TS[:,1:]                   # one-step-delayed correlation
-=======
-        ds = TS.T - m  # equal time correlation
-        C = np.cov(ds, rowvar=False, bias=True)
-        C_inv = linalg.inv(C)
 
-        s1 = TS[:, 1:]  # one-step-delayed correlation
->>>>>>> 42d662a1
         ds1 = s1.T - np.mean(s1, axis=1)
         D = cross_cov(ds1, ds[:-1])
 
